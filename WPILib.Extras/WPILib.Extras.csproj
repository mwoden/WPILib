﻿<?xml version="1.0" encoding="utf-8"?>
<Project ToolsVersion="12.0" DefaultTargets="Build" xmlns="http://schemas.microsoft.com/developer/msbuild/2003">
  <Import Project="$(MSBuildExtensionsPath)\$(MSBuildToolsVersion)\Microsoft.Common.props" Condition="Exists('$(MSBuildExtensionsPath)\$(MSBuildToolsVersion)\Microsoft.Common.props')" />
  <PropertyGroup>
    <Configuration Condition=" '$(Configuration)' == '' ">Release</Configuration>
    <Platform Condition=" '$(Platform)' == '' ">AnyCPU</Platform>
    <ProjectGuid>{C2E50521-7046-463E-86C9-CF567F8E62BD}</ProjectGuid>
    <OutputType>Library</OutputType>
    <AppDesignerFolder>Properties</AppDesignerFolder>
    <RootNamespace>WPILib.Extras</RootNamespace>
    <AssemblyName>WPILib.Extras</AssemblyName>
    <TargetFrameworkVersion>v4.5</TargetFrameworkVersion>
    <FileAlignment>512</FileAlignment>
    <TargetFrameworkProfile />
  </PropertyGroup>
  <PropertyGroup Condition=" '$(Configuration)|$(Platform)' == 'Debug|AnyCPU' ">
    <DebugSymbols>true</DebugSymbols>
    <DebugType>full</DebugType>
    <Optimize>false</Optimize>
    <OutputPath>Output\</OutputPath>
    <DefineConstants>DEBUG;TRACE</DefineConstants>
    <ErrorReport>prompt</ErrorReport>
    <WarningLevel>4</WarningLevel>
    <Prefer32Bit>false</Prefer32Bit>
    <TreatWarningsAsErrors>true</TreatWarningsAsErrors>
  </PropertyGroup>
  <PropertyGroup Condition=" '$(Configuration)|$(Platform)' == 'Release|AnyCPU' ">
    <DebugType>pdbonly</DebugType>
    <Optimize>true</Optimize>
    <OutputPath>Output\</OutputPath>
    <DefineConstants>TRACE</DefineConstants>
    <ErrorReport>prompt</ErrorReport>
    <WarningLevel>4</WarningLevel>
    <Prefer32Bit>false</Prefer32Bit>
    <DocumentationFile>Output\WPILib.Extras.XML</DocumentationFile>
  </PropertyGroup>
  <ItemGroup>
<<<<<<< HEAD
    <Reference Include="HAL-Base, Version=1.0.0.0, Culture=neutral, processorArchitecture=MSIL">
      <SpecificVersion>False</SpecificVersion>
      <HintPath>..\WPILib\Output\HAL-Base.dll</HintPath>
    </Reference>
    <Reference Include="Microsoft.Experimental.Collections, Version=1.0.3.0, Culture=neutral, PublicKeyToken=b03f5f7f11d50a3a, processorArchitecture=MSIL">
      <HintPath>..\packages\Microsoft.Experimental.Collections.1.0.3-alpha\lib\portable-net45+win8+wp8\Microsoft.Experimental.Collections.dll</HintPath>
      <Private>True</Private>
    </Reference>
=======
>>>>>>> d44498e7
    <Reference Include="NetworkTables, Version=2015.1.0.0, Culture=neutral, processorArchitecture=MSIL">
      <HintPath>..\packages\FRC.NetworkTables.2015.1.0.0\lib\net45\NetworkTables.dll</HintPath>
      <Private>True</Private>
    </Reference>
    <Reference Include="System" />
    <Reference Include="System.Core" />
    <Reference Include="System.Xml.Linq" />
    <Reference Include="System.Data.DataSetExtensions" />
    <Reference Include="Microsoft.CSharp" />
    <Reference Include="System.Data" />
    <Reference Include="System.Xml" />
  </ItemGroup>
  <ItemGroup>
    <Compile Include="ActionCommand.cs" />
    <Compile Include="AttributedCommandModel\AttributedRobot.cs" />
    <Compile Include="AttributedCommandModel\ButtonMethod.cs" />
    <Compile Include="AttributedCommandModel\ExportSubsystemAttribute.cs" />
    <Compile Include="AttributedCommandModel\RunCommandAtPhaseStartAttribute.cs" />
    <Compile Include="AttributedCommandModel\RunCommandAttribute.cs" />
    <Compile Include="AttributedCommandModel\RunCommandOnJoystickAttribute.cs" />
    <Compile Include="AttributedCommandModel\RunCommandOnNetworkKeyAttribute.cs" />
    <Compile Include="LabVIEWRobot.cs" />
    <Compile Include="NavXMXP.cs" />
    <Compile Include="XboxController.cs" />
    <Compile Include="Properties\AssemblyInfo.cs" />
  </ItemGroup>
  <ItemGroup>
    <ProjectReference Include="..\WPILib\WPILib.csproj">
      <Project>{cadad4a2-d72a-4906-a4f0-2fa2884f3349}</Project>
      <Name>WPILib</Name>
    </ProjectReference>
  </ItemGroup>
  <ItemGroup>
    <None Include="packages.config" />
  </ItemGroup>
  <Import Project="$(MSBuildToolsPath)\Microsoft.CSharp.targets" />
  <!-- To modify your build process, add your task inside one of the targets below and uncomment it. 
       Other similar extension points exist, see Microsoft.Common.targets.
  <Target Name="BeforeBuild">
  </Target>
  <Target Name="AfterBuild">
  </Target>
  -->
</Project><|MERGE_RESOLUTION|>--- conflicted
+++ resolved
@@ -35,17 +35,10 @@
     <DocumentationFile>Output\WPILib.Extras.XML</DocumentationFile>
   </PropertyGroup>
   <ItemGroup>
-<<<<<<< HEAD
     <Reference Include="HAL-Base, Version=1.0.0.0, Culture=neutral, processorArchitecture=MSIL">
       <SpecificVersion>False</SpecificVersion>
       <HintPath>..\WPILib\Output\HAL-Base.dll</HintPath>
     </Reference>
-    <Reference Include="Microsoft.Experimental.Collections, Version=1.0.3.0, Culture=neutral, PublicKeyToken=b03f5f7f11d50a3a, processorArchitecture=MSIL">
-      <HintPath>..\packages\Microsoft.Experimental.Collections.1.0.3-alpha\lib\portable-net45+win8+wp8\Microsoft.Experimental.Collections.dll</HintPath>
-      <Private>True</Private>
-    </Reference>
-=======
->>>>>>> d44498e7
     <Reference Include="NetworkTables, Version=2015.1.0.0, Culture=neutral, processorArchitecture=MSIL">
       <HintPath>..\packages\FRC.NetworkTables.2015.1.0.0\lib\net45\NetworkTables.dll</HintPath>
       <Private>True</Private>
