--- conflicted
+++ resolved
@@ -48,17 +48,16 @@
             /// An encoder that only reports when it hits a rising edge.
             /// </summary>
             EncoderRising = 4,
-<<<<<<< HEAD
             /// <summary>
             /// An encoder that only reports when it hits a falling edge.
             /// </summary>
-            EncoderFalling = 5
-=======
+            /// <summary>
+            /// An encoder that only reports when it hits a falling edge.
+            /// </summary>
             EncoderFalling = 5,
             CtreMagEncoder_Relative = 6,
             CtreMagEncoder_Absolute = 7,
             PulseWidth = 8
->>>>>>> f9e3242d
         }
 
         /// <summary>
@@ -191,18 +190,15 @@
             return pos;
         }
 
-<<<<<<< HEAD
+        public void SetEncoderPostition(int newPosition)
+        {
+            SetParam(ParamID.eEncPosition, newPosition);
+        }
+
         /// <summary>
         /// Gets the current encoder velocity.
         /// </summary>
         /// <returns>The current encoder velocity</returns>
-=======
-        public void SetEncoderPostition(int newPosition)
-        {
-            SetParam(ParamID.eEncPosition, newPosition);
-        }
-
->>>>>>> f9e3242d
         public int GetEncoderVelocity()
         {
             int vel = 0;
